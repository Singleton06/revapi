<?xml version="1.0" encoding="UTF-8"?>
<!--
  ~ Copyright 2014 Lukas Krejci
  ~
  ~ Licensed under the Apache License, Version 2.0 (the "License");
  ~ you may not use this file except in compliance with the License.
  ~ You may obtain a copy of the License at
  ~
  ~     http://www.apache.org/licenses/LICENSE-2.0
  ~
  ~ Unless required by applicable law or agreed to in writing, software
  ~ distributed under the License is distributed on an "AS IS" BASIS,
  ~ WITHOUT WARRANTIES OR CONDITIONS OF ANY KIND, either express or implied.
  ~ See the License for the specific language governing permissions and
  ~ limitations under the License
  -->

<project xmlns="http://maven.apache.org/POM/4.0.0" xmlns:xsi="http://www.w3.org/2001/XMLSchema-instance" xsi:schemaLocation="http://maven.apache.org/POM/4.0.0 http://maven.apache.org/xsd/maven-4.0.0.xsd">
    <parent>
        <groupId>org.revapi</groupId>
        <artifactId>revapi-build</artifactId>
        <version>35-SNAPSHOT</version>
        <relativePath>../revapi-build</relativePath>
    </parent>
    <modelVersion>4.0.0</modelVersion>

    <name>Revapi API</name>
    <description>
        API and common support classes of Revapi.
    </description>
    <url>${web.url}/modules/${project.artifactId}</url>

    <artifactId>revapi</artifactId>
<<<<<<< HEAD
    <version>0.9.0-SNAPSHOT</version>
=======
    <version>0.8.5-SNAPSHOT</version>
>>>>>>> 6d8ec960

    <properties>
        <automatic.module.name>org.revapi</automatic.module.name>
    </properties>

    <dependencies>
        <dependency>
            <groupId>org.slf4j</groupId>
            <artifactId>slf4j-api</artifactId>
        </dependency>

        <dependency>
            <groupId>org.jboss</groupId>
            <artifactId>jboss-dmr</artifactId>
            <version>1.2.0.Final</version>
        </dependency>
    </dependencies>

    <distributionManagement>
        <site>
            <id>site</id>
            <url>${web.repo}</url>
        </site>
    </distributionManagement>

    <scm>
        <connection>scm:git:git://github.com/revapi/revapi.git</connection>
        <developerConnection>scm:git:ssh://git@github.com/revapi/revapi.git</developerConnection>
        <url>https://github.com/revapi/revapi</url>
        <tag>HEAD</tag>
    </scm>
</project>
<|MERGE_RESOLUTION|>--- conflicted
+++ resolved
@@ -31,11 +31,7 @@
     <url>${web.url}/modules/${project.artifactId}</url>
 
     <artifactId>revapi</artifactId>
-<<<<<<< HEAD
     <version>0.9.0-SNAPSHOT</version>
-=======
-    <version>0.8.5-SNAPSHOT</version>
->>>>>>> 6d8ec960
 
     <properties>
         <automatic.module.name>org.revapi</automatic.module.name>
