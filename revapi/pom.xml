--- conflicted
+++ resolved
@@ -33,11 +33,7 @@
     <url>${web.url}/modules/${project.artifactId}</url>
 
     <artifactId>revapi</artifactId>
-<<<<<<< HEAD
     <version>0.11.0-SNAPSHOT</version>
-=======
-    <version>0.10.3-SNAPSHOT</version>
->>>>>>> d7d20791
 
     <properties>
         <automatic.module.name>org.revapi</automatic.module.name>
