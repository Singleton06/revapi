<?xml version="1.0" encoding="UTF-8"?>
<!--
  ~ Copyright 2015 Lukas Krejci
  ~
  ~ Licensed under the Apache License, Version 2.0 (the "License");
  ~ you may not use this file except in compliance with the License.
  ~ You may obtain a copy of the License at
  ~
  ~      http://www.apache.org/licenses/LICENSE-2.0
  ~
  ~ Unless required by applicable law or agreed to in writing, software
  ~ distributed under the License is distributed on an "AS IS" BASIS,
  ~ WITHOUT WARRANTIES OR CONDITIONS OF ANY KIND, either express or implied.
  ~ See the License for the specific language governing permissions and
  ~ limitations under the License
  -->

<project xmlns="http://maven.apache.org/POM/4.0.0" xmlns:xsi="http://www.w3.org/2001/XMLSchema-instance" xsi:schemaLocation="http://maven.apache.org/POM/4.0.0 http://maven.apache.org/xsd/maven-4.0.0.xsd">
    <parent>
        <artifactId>revapi-build</artifactId>
        <groupId>org.revapi</groupId>
        <version>26-SNAPSHOT</version>
        <relativePath>../revapi-build</relativePath>
    </parent>
    <modelVersion>4.0.0</modelVersion>

    <name>Revapi Java SPI</name>
    <description>
        SPI for extending the java extension of Revapi.
    </description>
    <url>${web.url}/modules/${project.artifactId}</url>
    
    <artifactId>revapi-java-spi</artifactId>
<<<<<<< HEAD
    <version>0.10.0-SNAPSHOT</version>
=======
    <version>0.9.2-SNAPSHOT</version>
>>>>>>> 15547dba

    <dependencies>
        <dependency>
            <groupId>org.revapi</groupId>
            <artifactId>revapi</artifactId>
        </dependency>
    </dependencies>

    <distributionManagement>
        <site>
            <id>site</id>
            <url>${web.repo}</url>
        </site>
    </distributionManagement>

    <scm>
        <connection>scm:git:git://github.com/revapi/revapi.git</connection>
        <developerConnection>scm:git:ssh://git@github.com/revapi/revapi.git</developerConnection>
        <url>https://github.com/revapi/revapi</url>
        <tag>HEAD</tag>
    </scm>
</project><|MERGE_RESOLUTION|>--- conflicted
+++ resolved
@@ -31,11 +31,7 @@
     <url>${web.url}/modules/${project.artifactId}</url>
     
     <artifactId>revapi-java-spi</artifactId>
-<<<<<<< HEAD
     <version>0.10.0-SNAPSHOT</version>
-=======
-    <version>0.9.2-SNAPSHOT</version>
->>>>>>> 15547dba
 
     <dependencies>
         <dependency>
