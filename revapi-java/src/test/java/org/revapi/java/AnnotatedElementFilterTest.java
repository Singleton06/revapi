--- conflicted
+++ resolved
@@ -36,18 +36,18 @@
 import org.revapi.API;
 import org.revapi.AnalysisContext;
 import org.revapi.Element;
-<<<<<<< HEAD
 import org.revapi.FilterResult;
-=======
 import org.revapi.PipelineConfiguration;
->>>>>>> f153e992
 import org.revapi.Report;
 import org.revapi.Revapi;
+import org.revapi.TreeFilter;
 import org.revapi.basic.ConfigurableElementFilter;
+import org.revapi.java.filters.AnnotatedElementFilter;
 import org.revapi.java.matcher.JavaElementMatcher;
 import org.revapi.java.model.JavaElementForest;
 import org.revapi.java.model.MethodElement;
 import org.revapi.java.model.MethodParameterElement;
+import org.revapi.query.Filter;
 
 /**
  * @author Lukas Krejci
@@ -214,15 +214,12 @@
                     Executors.newSingleThreadExecutor(), null, false
             );
 
-            JavaElementForest forest = analyzer.analyze(e -> FilterResult.matchAndDescend());
-
-<<<<<<< HEAD
-            Revapi r = new Revapi(emptySet(), emptySet(), emptySet(), singleton(ConfigurableElementFilter.class),
-                    singleton(JavaElementMatcher.class));
-=======
-            AnnotatedElementFilter filter = new AnnotatedElementFilter();
-            Revapi r = new Revapi(PipelineConfiguration.builder().withFilters(AnnotatedElementFilter.class).build());
->>>>>>> f153e992
+            JavaElementForest forest = analyzer.analyze(TreeFilter.matchAndDescend());
+
+            Revapi r = new Revapi(PipelineConfiguration.builder()
+                    .withFilters(ConfigurableElementFilter.class)
+                    .withMatchers(JavaElementMatcher.class)
+                    .build());
 
             AnalysisContext ctx = AnalysisContext.builder(r).withConfigurationFromJSON(configJSON).build();
             AnalysisContext filterCtx =
@@ -231,7 +228,7 @@
             ConfigurableElementFilter filter = new ConfigurableElementFilter();
             filter.initialize(filterCtx);
 
-            List<Element> results = forest.search(Element.class, true, filter.asFilter(), null);
+            List<Element> results = forest.search(Element.class, true, filter.filterFor(analyzer), null);
 
             analyzer.getCompilationValve().removeCompiledResults();
 
