<?xml version="1.0" encoding="UTF-8"?>
<!--
  ~ Copyright 2015-2016 Lukas Krejci
  ~
  ~ Licensed under the Apache License, Version 2.0 (the "License");
  ~ you may not use this file except in compliance with the License.
  ~ You may obtain a copy of the License at
  ~
  ~      http://www.apache.org/licenses/LICENSE-2.0
  ~
  ~ Unless required by applicable law or agreed to in writing, software
  ~ distributed under the License is distributed on an "AS IS" BASIS,
  ~ WITHOUT WARRANTIES OR CONDITIONS OF ANY KIND, either express or implied.
  ~ See the License for the specific language governing permissions and
  ~ limitations under the License
  -->

<project xmlns="http://maven.apache.org/POM/4.0.0" xmlns:xsi="http://www.w3.org/2001/XMLSchema-instance" xsi:schemaLocation="http://maven.apache.org/POM/4.0.0 http://maven.apache.org/xsd/maven-4.0.0.xsd">
    <modelVersion>4.0.0</modelVersion>

    <parent>
        <groupId>org.revapi</groupId>
        <artifactId>revapi-parent</artifactId>
        <version>5</version>
        <relativePath>../revapi-parent</relativePath>
    </parent>

    <name>Revapi BOM</name>
    <description>
        Bill of Materials for Revapi.
    </description>
    <url>${web.url}/modules/${project.artifactId}</url>

    <artifactId>revapi-bom</artifactId>
    <version>29-SNAPSHOT</version>

    <packaging>pom</packaging>

    <dependencyManagement>
        <dependencies>
            <dependency>
                <groupId>org.revapi</groupId>
                <artifactId>revapi-ant-task</artifactId>
                <version>0.4.1</version>
            </dependency>

            <dependency>
                <groupId>org.revapi</groupId>
                <artifactId>revapi</artifactId>
<<<<<<< HEAD
                <version>0.6.1-SNAPSHOT</version>
=======
                <version>0.6.1</version>
>>>>>>> 15547dba
            </dependency>

            <dependency>
                <groupId>org.revapi</groupId>
                <artifactId>revapi-basic-features</artifactId>
                <version>0.4.4</version>
            </dependency>

            <dependency>
                <groupId>org.revapi</groupId>
                <artifactId>revapi-java-spi</artifactId>
<<<<<<< HEAD
                <version>0.10.0-SNAPSHOT</version>
=======
                <version>0.9.1</version>
>>>>>>> 15547dba
            </dependency>

            <dependency>
                <groupId>org.revapi</groupId>
                <artifactId>revapi-java</artifactId>
<<<<<<< HEAD
                <version>0.11.0-SNAPSHOT</version>
=======
                <version>0.10.2</version>
>>>>>>> 15547dba
            </dependency>

            <dependency>
                <groupId>org.revapi</groupId>
                <artifactId>revapi-maven-plugin</artifactId>
<<<<<<< HEAD
                <version>0.5.2-SNAPSHOT</version>
=======
                <version>0.6.1</version>
>>>>>>> 15547dba
            </dependency>

            <dependency>
                <groupId>org.revapi</groupId>
                <artifactId>revapi-maven-utils</artifactId>
                <version>0.7.1</version>
            </dependency>

            <dependency>
                <groupId>org.revapi</groupId>
                <artifactId>revapi-reporter-text</artifactId>
                <version>0.6.1</version>
            </dependency>

            <dependency>
                <groupId>org.revapi</groupId>
                <artifactId>revapi-standalone</artifactId>
                <version>0.5.1</version>
            </dependency>

            <dependency>
                <groupId>org.revapi</groupId>
                <artifactId>revapi-site-shared</artifactId>
                <version>3</version>
                <type>zip</type>
                <classifier>resources</classifier>
            </dependency>

            <dependency>
                <groupId>junit</groupId>
                <artifactId>junit</artifactId>
                <version>4.11</version>
            </dependency>

            <dependency>
                <groupId>org.slf4j</groupId>
                <artifactId>slf4j-api</artifactId>
                <version>1.7.5</version>
            </dependency>

            <dependency>
                <groupId>ch.qos.logback</groupId>
                <artifactId>logback-classic</artifactId>
                <version>1.1.2</version>
            </dependency>

            <dependency>
                <groupId>com.google.code.findbugs</groupId>
                <artifactId>annotations</artifactId>
                <version>3.0.0</version>
            </dependency>
        </dependencies>
    </dependencyManagement>

    <distributionManagement>
        <site>
            <id>site</id>
            <url>${web.repo}</url>
        </site>
    </distributionManagement>

    <scm>
        <connection>scm:git:git://github.com/revapi/revapi.git</connection>
        <developerConnection>scm:git:ssh://git@github.com/revapi/revapi.git</developerConnection>
        <url>https://github.com/revapi/revapi</url>
        <tag>HEAD</tag>
    </scm>
</project><|MERGE_RESOLUTION|>--- conflicted
+++ resolved
@@ -47,11 +47,7 @@
             <dependency>
                 <groupId>org.revapi</groupId>
                 <artifactId>revapi</artifactId>
-<<<<<<< HEAD
-                <version>0.6.1-SNAPSHOT</version>
-=======
-                <version>0.6.1</version>
->>>>>>> 15547dba
+                <version>0.6.2-SNAPSHOT</version>
             </dependency>
 
             <dependency>
@@ -63,31 +59,19 @@
             <dependency>
                 <groupId>org.revapi</groupId>
                 <artifactId>revapi-java-spi</artifactId>
-<<<<<<< HEAD
                 <version>0.10.0-SNAPSHOT</version>
-=======
-                <version>0.9.1</version>
->>>>>>> 15547dba
             </dependency>
 
             <dependency>
                 <groupId>org.revapi</groupId>
                 <artifactId>revapi-java</artifactId>
-<<<<<<< HEAD
                 <version>0.11.0-SNAPSHOT</version>
-=======
-                <version>0.10.2</version>
->>>>>>> 15547dba
             </dependency>
 
             <dependency>
                 <groupId>org.revapi</groupId>
                 <artifactId>revapi-maven-plugin</artifactId>
-<<<<<<< HEAD
-                <version>0.5.2-SNAPSHOT</version>
-=======
-                <version>0.6.1</version>
->>>>>>> 15547dba
+                <version>0.6.2-SNAPSHOT</version>
             </dependency>
 
             <dependency>
