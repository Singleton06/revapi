--- conflicted
+++ resolved
@@ -32,11 +32,7 @@
     <url>${web.url}/modules/${project.artifactId}</url>
 
     <artifactId>revapi-basic-features</artifactId>
-<<<<<<< HEAD
     <version>0.7.0-SNAPSHOT</version>
-=======
-    <version>0.6.4-SNAPSHOT</version>
->>>>>>> 6d8ec960
 
     <properties>
         <automatic.module.name>org.revapi.basic</automatic.module.name>
@@ -57,11 +53,7 @@
         <dependency>
             <groupId>org.revapi</groupId>
             <artifactId>revapi</artifactId>
-<<<<<<< HEAD
             <version>0.9.0-SNAPSHOT</version>
-=======
-            <version>0.8.4</version>
->>>>>>> 6d8ec960
         </dependency>
     </dependencies>
 
