--- conflicted
+++ resolved
@@ -34,11 +34,7 @@
     <url>${web.url}/modules/${project.artifactId}</url>
 
     <artifactId>revapi-maven-plugin</artifactId>
-<<<<<<< HEAD
     <version>0.11.0-SNAPSHOT</version>
-=======
-    <version>0.10.5-SNAPSHOT</version>
->>>>>>> cb7ce756
 
     <properties>
         <maven.version>3.2.5</maven.version>
@@ -47,15 +43,9 @@
         <skipTests>false</skipTests>
         <itest.debug-output>false</itest.debug-output>
         <itest.maven-opts />
-<<<<<<< HEAD
-        <revapi-java.version>0.16.0-SNAPSHOT</revapi-java.version>
-        <revapi-java-spi.version>0.16.0-SNAPSHOT</revapi-java-spi.version>
-        <revapi-reporter-text.version>0.10.0-SNAPSHOT</revapi-reporter-text.version>
-=======
         <revapi-java.version>0.16.0</revapi-java.version>
         <revapi-java-spi.version>0.15.1</revapi-java-spi.version>
         <revapi-reporter-text.version>0.9.0</revapi-reporter-text.version>
->>>>>>> cb7ce756
 
         <automatic.module.name>org.revapi.maven.plugin</automatic.module.name>
     </properties>
@@ -68,21 +58,13 @@
         <dependency>
             <groupId>org.revapi</groupId>
             <artifactId>revapi</artifactId>
-<<<<<<< HEAD
-            <version>0.10.0-SNAPSHOT</version>
-=======
-            <version>0.10.1</version>
->>>>>>> cb7ce756
+            <version>0.11.0-SNAPSHOT</version>
         </dependency>
 
         <dependency>
             <groupId>org.revapi</groupId>
             <artifactId>revapi-basic-features</artifactId>
-<<<<<<< HEAD
             <version>0.8.0-SNAPSHOT</version>
-=======
-            <version>0.7.3</version>
->>>>>>> cb7ce756
             <scope>runtime</scope>
         </dependency>
 
@@ -133,14 +115,14 @@
                     <analysisConfiguration>
                         <revapi.filter>
                             <archives>
-                                <!-- 
-                                    We're running in the Maven environment, so whatever Maven breaks during our upgrades, 
+                                <!--
+                                    We're running in the Maven environment, so whatever Maven breaks during our upgrades,
                                     the users will have to deal with anyway...
                                 -->
                                 <exclude>
                                     <item>org\.apache\.maven[.:].*</item>
                                     <item>org\.codehaus\.plexus:.*</item>
-                                    <item>org\.eclipse\.sisu:.*</item>	    
+                                    <item>org\.eclipse\.sisu:.*</item>
                                 </exclude>
                             </archives>
                         </revapi.filter>
